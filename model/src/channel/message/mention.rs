use crate::{
    guild::PartialMember,
    id::{marker::UserMarker, Id},
    user::{self, DiscriminatorDisplay, UserFlags},
};
use serde::{Deserialize, Serialize};

/// Mention of a user in a message.
#[derive(Clone, Debug, Deserialize, Eq, Hash, PartialEq, Serialize)]
pub struct Mention {
    /// Hash of the user's avatar, if any.
    pub avatar: Option<String>,
    /// Whether the user is a bot.
    #[serde(default)]
    pub bot: bool,
    /// Discriminator used to differentiate people with the same username.
    ///
    /// # serde
    ///
    /// The discriminator field can be deserialized from either a string or an
    /// integer. The field will always serialize into a string due to that being
    /// the type Discord's API uses.
    #[serde(with = "user::discriminator")]
    pub discriminator: u16,
    /// Unique ID of the user.
    pub id: Id<UserMarker>,
    /// Member object for the user in the guild, if available.
    pub member: Option<PartialMember>,
    #[serde(rename = "username")]
    /// Username of the user.
    pub name: String,
    /// Public flags on the user's account.
    pub public_flags: UserFlags,
}

impl Mention {
    /// Create a [`Display`] formatter for a user discriminator.
    ///
    /// [`Display`]: core::fmt::Display
    pub const fn discriminator(&self) -> DiscriminatorDisplay {
        DiscriminatorDisplay::new(self.discriminator)
    }
}

#[cfg(test)]
mod tests {
<<<<<<< HEAD
    use super::{Mention, PartialMember, UserFlags};
    use crate::{
        datetime::{Timestamp, TimestampParseError},
        id::Id,
    };
=======
    use std::str::FromStr;

    use super::{Mention, PartialMember, UserFlags, UserId};
    use crate::datetime::{Timestamp, TimestampParseError};
>>>>>>> 28a959dd
    use serde_test::Token;
    use std::str::FromStr;

    #[test]
    fn test_mention_without_member() {
        let value = Mention {
            avatar: None,
            bot: false,
            discriminator: 1,
            id: Id::new(1).expect("non zero"),
            member: None,
            name: "foo".to_owned(),
            public_flags: UserFlags::empty(),
        };

        serde_test::assert_tokens(
            &value,
            &[
                Token::Struct {
                    name: "Mention",
                    len: 7,
                },
                Token::Str("avatar"),
                Token::None,
                Token::Str("bot"),
                Token::Bool(false),
                Token::Str("discriminator"),
                Token::Str("0001"),
                Token::Str("id"),
                Token::NewtypeStruct { name: "Id" },
                Token::Str("1"),
                Token::Str("member"),
                Token::None,
                Token::Str("username"),
                Token::Str("foo"),
                Token::Str("public_flags"),
                Token::U64(0),
                Token::StructEnd,
            ],
        );
    }

    #[test]
    fn test_mention_with_member() -> Result<(), TimestampParseError> {
        let joined_at = Timestamp::from_str("2015-04-26T06:26:56.936000+00:00")?;

        let value = Mention {
            avatar: None,
            bot: false,
            discriminator: 1,
            id: Id::new(1).expect("non zero"),
            member: Some(PartialMember {
                avatar: None,
                communication_disabled_until: None,
                deaf: false,
                joined_at,
                mute: true,
                nick: Some("bar".to_owned()),
                permissions: None,
                premium_since: None,
                roles: Vec::new(),
                user: None,
            }),
            name: "foo".to_owned(),
            public_flags: UserFlags::empty(),
        };

        serde_test::assert_tokens(
            &value,
            &[
                Token::Struct {
                    name: "Mention",
                    len: 7,
                },
                Token::Str("avatar"),
                Token::None,
                Token::Str("bot"),
                Token::Bool(false),
                Token::Str("discriminator"),
                Token::Str("0001"),
                Token::Str("id"),
                Token::NewtypeStruct { name: "Id" },
                Token::Str("1"),
                Token::Str("member"),
                Token::Some,
                Token::Struct {
                    name: "PartialMember",
                    len: 8,
                },
                Token::Str("communication_disabled_until"),
                Token::None,
                Token::Str("deaf"),
                Token::Bool(false),
                Token::Str("joined_at"),
                Token::Str("2015-04-26T06:26:56.936000+00:00"),
                Token::Str("mute"),
                Token::Bool(true),
                Token::Str("nick"),
                Token::Some,
                Token::Str("bar"),
                Token::Str("permissions"),
                Token::None,
                Token::Str("roles"),
                Token::Seq { len: Some(0) },
                Token::SeqEnd,
                Token::Str("user"),
                Token::None,
                Token::StructEnd,
                Token::Str("username"),
                Token::Str("foo"),
                Token::Str("public_flags"),
                Token::U64(0),
                Token::StructEnd,
            ],
        );
        Ok(())
    }
}<|MERGE_RESOLUTION|>--- conflicted
+++ resolved
@@ -44,18 +44,11 @@
 
 #[cfg(test)]
 mod tests {
-<<<<<<< HEAD
     use super::{Mention, PartialMember, UserFlags};
     use crate::{
         datetime::{Timestamp, TimestampParseError},
         id::Id,
     };
-=======
-    use std::str::FromStr;
-
-    use super::{Mention, PartialMember, UserFlags, UserId};
-    use crate::datetime::{Timestamp, TimestampParseError};
->>>>>>> 28a959dd
     use serde_test::Token;
     use std::str::FromStr;
 
