--- conflicted
+++ resolved
@@ -12,14 +12,9 @@
 #[derive(Clone, Debug, Deserialize, Eq, Hash, PartialEq, Serialize)]
 pub struct MemberUpdate {
     /// Member's guild avatar.
-<<<<<<< HEAD
     pub avatar: Option<ImageHash>,
+    pub communication_disabled_until: Option<Timestamp>,
     pub guild_id: Id<GuildMarker>,
-=======
-    pub avatar: Option<String>,
-    pub communication_disabled_until: Option<Timestamp>,
-    pub guild_id: GuildId,
->>>>>>> 19505bde
     pub deaf: Option<bool>,
     pub joined_at: Timestamp,
     pub mute: Option<bool>,
@@ -54,13 +49,8 @@
 
         let value = MemberUpdate {
             avatar: None,
-<<<<<<< HEAD
+            communication_disabled_until: Some(communication_disabled_until),
             guild_id: Id::new(1_234),
-
-=======
-            communication_disabled_until: Some(communication_disabled_until),
-            guild_id: GuildId::new(1_234).expect("non zero"),
->>>>>>> 19505bde
             deaf: Some(false),
             joined_at,
             mute: Some(false),
